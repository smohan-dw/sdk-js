{
  "name": "@kiltprotocol/prototype-sdk",
  "version": "0.0.4",
  "description": "",
  "main": "./build/index.js",
  "typings": "./build/index.js",
  "scripts": {
    "test": "jest --coverage",
    "testCI": "jest --ci --coverage",
    "testWatch": "jest --watch --coverage",
    "lint": "tslint --project tsconfig.json --config tslint.json src/**/*.ts",
    "lintFix": "tslint --project tsconfig.json --config tslint.json --fix src/**/*.ts",
    "build": "tsc --declaration",
    "build:docs": "typedoc --theme default --out docs",
    "deploy": "node ./npm-create-rc.js && npm publish"
  },
  "repository": {
    "type": "git",
    "url": "git+https://github.com/KILTprotocol/prototype-sdk.git"
  },
  "engines": {
    "node": ">=10.0"
  },
  "publishConfig": {
    "access": "restricted",
    "registry": "https://registry.npmjs.org"
  },
  "author": "",
  "license": "ISC",
  "bugs": {
    "url": "https://github.com/KILTprotocol/prototype-sdk/issues"
  },
  "homepage": "https://github.com/KILTprotocol/prototype-sdk#readme",
  "devDependencies": {
    "@types/jest": "^23.3.9",
    "eslint-plugin-tsc": "^1.2.0",
    "jest": "^23.6.0",
    "npm-registry-client": "^8.6.0",
    "ts-jest": "^23.10.4",
    "tslib": "^1.9.3",
    "tslint": "^5.11.0",
    "tslint-config-standard": "^8.0.1",
    "typedoc": "^0.13.0",
    "typedoc-plugin-external-module-name": "^1.1.3",
    "typescript": "^3.1.6"
  },
  "dependencies": {
    "@polkadot/util": "^0.33.13",
<<<<<<< HEAD
    "@polkadot/util-crypto": "^0.33.13",
    "ajv": "^6.6.1",
    "merkletreejs": "^0.0.20"
=======
    "@polkadot/util-crypto": "^0.33.13"
  },
  "peerDependencies": {
    "tweetnacl": "^1.0.0"
>>>>>>> aff177a0
  }
}<|MERGE_RESOLUTION|>--- conflicted
+++ resolved
@@ -46,15 +46,11 @@
   },
   "dependencies": {
     "@polkadot/util": "^0.33.13",
-<<<<<<< HEAD
     "@polkadot/util-crypto": "^0.33.13",
     "ajv": "^6.6.1",
     "merkletreejs": "^0.0.20"
-=======
-    "@polkadot/util-crypto": "^0.33.13"
   },
   "peerDependencies": {
     "tweetnacl": "^1.0.0"
->>>>>>> aff177a0
   }
 }