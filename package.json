{
  "repository": "https://github.com/kiltprotocol/sdk-js",
  "private": true,
  "workspaces": [
    "packages/*"
  ],
  "license": "BSD-4-Clause",
  "scripts": {
    "build": "yarn workspaces foreach -pt --no-private run build",
    "version": "yarn workspaces foreach version",
    "prepublishOnly": "yarn build",
    "publish": "yarn workspaces foreach -pt --no-private npm publish",
    "lint": "eslint packages --format=codeframe",
    "lint:fix": "yarn lint --fix",
    "style": "prettier -l packages",
    "style:fix": "yarn style --write"
  },
  "husky": {
    "hooks": {
      "pre-push": "yarn lint && yarn style",
      "commit-msg": "commitlint -E HUSKY_GIT_PARAMS"
    }
  },
  "commitlint": {
    "extends": [
      "@commitlint/config-conventional"
    ]
  },
  "devDependencies": {
    "@commitlint/cli": "^9.0.1",
    "@commitlint/config-conventional": "^9.0.1",
<<<<<<< HEAD
    "@types/jest": "^26.0.7",
    "@types/jsonld": "^1.5.1",
    "@types/uuid": "^8.0.0",
=======
>>>>>>> 69f38641
    "@typescript-eslint/eslint-plugin": "^3.7.1",
    "@typescript-eslint/parser": "^3.7.1",
    "eslint": "^7.5.0",
    "eslint-config-airbnb-base": "14.2.0",
    "eslint-config-prettier": "^6.11.0",
    "eslint-plugin-import": "^2.22.0",
    "eslint-plugin-jsdoc": "^30.0.3",
    "eslint-plugin-jsx-a11y": "^6.3.1",
    "eslint-plugin-prettier": "^3.1.4",
    "eslint-plugin-tsc": "^1.2.0",
    "husky": "^4.2.5",
    "prettier": "^2.0.5"
  },
<<<<<<< HEAD
  "dependencies": {
    "@kiltprotocol/portablegabi": "^0.4.0",
    "@polkadot/api": "^2.0.1",
    "@polkadot/keyring": "^3.5.1",
    "@polkadot/types": "^2.0.1",
    "@polkadot/types-known": "^2.0.1",
    "@polkadot/util": "^3.5.1",
    "@polkadot/util-crypto": "^3.5.1",
    "ajv": "^6.12.5",
    "bn.js": "^5.1.3",
    "jsonld": "^3.2.0",
    "tweetnacl": "^1.0.3",
    "typescript-logging": "^0.6.4",
    "uuid": "^8.1.0"
  }
=======
  "version": "0.19.1-15"
>>>>>>> 69f38641
}<|MERGE_RESOLUTION|>--- conflicted
+++ resolved
@@ -29,12 +29,6 @@
   "devDependencies": {
     "@commitlint/cli": "^9.0.1",
     "@commitlint/config-conventional": "^9.0.1",
-<<<<<<< HEAD
-    "@types/jest": "^26.0.7",
-    "@types/jsonld": "^1.5.1",
-    "@types/uuid": "^8.0.0",
-=======
->>>>>>> 69f38641
     "@typescript-eslint/eslint-plugin": "^3.7.1",
     "@typescript-eslint/parser": "^3.7.1",
     "eslint": "^7.5.0",
@@ -48,23 +42,5 @@
     "husky": "^4.2.5",
     "prettier": "^2.0.5"
   },
-<<<<<<< HEAD
-  "dependencies": {
-    "@kiltprotocol/portablegabi": "^0.4.0",
-    "@polkadot/api": "^2.0.1",
-    "@polkadot/keyring": "^3.5.1",
-    "@polkadot/types": "^2.0.1",
-    "@polkadot/types-known": "^2.0.1",
-    "@polkadot/util": "^3.5.1",
-    "@polkadot/util-crypto": "^3.5.1",
-    "ajv": "^6.12.5",
-    "bn.js": "^5.1.3",
-    "jsonld": "^3.2.0",
-    "tweetnacl": "^1.0.3",
-    "typescript-logging": "^0.6.4",
-    "uuid": "^8.1.0"
-  }
-=======
   "version": "0.19.1-15"
->>>>>>> 69f38641
 }